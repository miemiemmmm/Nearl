--- conflicted
+++ resolved
@@ -182,8 +182,6 @@
   return 1-slig_0/slig_1
 
 
-<<<<<<< HEAD
-
 def fetch(code):
   import requests; 
   pdb = code.lower();
@@ -208,8 +206,6 @@
   nha = np.count_nonzero(atomic_numbers > 1)
   return nha
 
-
-=======
 def cgenff2dic(filename):
   with open(filename) as file1:
     lst = list(filter(lambda i: re.match(r"^ATOM.*!", i), file1))
@@ -243,4 +239,3 @@
   with open(outfile, "w") as file1: 
     file1.write(xmlstr)
   return 
->>>>>>> e667ae8d
